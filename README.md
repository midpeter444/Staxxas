--- conflicted
+++ resolved
@@ -74,11 +74,8 @@
 
 A default namespace can also be specified and any unprefixed XML elements will be associated with that default namespace. A unprefixed XML element can be set by calling setCurrentNamespace(null) or startElement("myEltName", null).
 
-<<<<<<< HEAD
 <hr/>
 
-=======
->>>>>>> 69f755ee
 #### Full-fledged Example
 
 Goal: create the following XML file.
@@ -104,11 +101,7 @@
     </inventory>
 
 
-<<<<<<< HEAD
-**The XMLStreamWriter implementation to write the above XML document is shown below.**  Note the general verbosity, how the whole thing must be wrapped in a try/catch block and how the full namespace must be passed in to use prefixes to the elements.  Also, note that you must call flush and close on _both_ the `XMLStreamWriter` and the `java.io.Writer` objects.
-=======
 **The XMLStreamWriter implementation is shown below.**  Note the general verbosity, how the whole thing must be wrapped in a try/catch block and how the full namespace must be passed in to use prefixes to the elements.  Also, note that you must call flush and close on _both_ the `XMLStreamWriter` and the `java.io.Writer` objects.
->>>>>>> 69f755ee
 
     try {
         FileWriter fw = new FileWriter("jaxp-stax-out.xml");
@@ -233,10 +226,7 @@
     stxs.endDoc();
 
 
-<<<<<<< HEAD
 <hr/>
-=======
->>>>>>> 69f755ee
 
 ### Simple Examples 
 
